"""ROSS plotting module.

This module returns graphs for each type of analyses in rotor_assembly.py.
"""
import copy

import numpy as np
from plotly import graph_objects as go
from plotly.subplots import make_subplots
from scipy import interpolate
from scipy import linalg as la

from ross.plotly_theme import tableau_colors
from ross.units import Q_


class CriticalSpeedResults:
    """Class used to store results from run_critical_speed() method.

    Parameters
    ----------
    wn : array
        Undamped critical speeds array.
    wd : array
        Undamped critical speeds array.
    log_dec : array
        Logarithmic decrement for each critical speed.
    damping_ratio : array
        Damping ratio for each critical speed.
    """

    def __init__(self, wn, wd, log_dec, damping_ratio):
        self.wn = wn
        self.wd = wd
        self.log_dec = log_dec
        self.damping_ratio = damping_ratio


class ModalResults:
    """Class used to store results and provide plots for Modal Analysis.

    Two options for plottting are available: plot_mode3D (mode shape 3D view)
    and plot_mode2D (mode shape 2D view). The user chooses between them using
    the respective methods.

    Parameters
    ----------
    speed : float
        Rotor speed.
    evalues : array
        Eigenvalues array.
    evectors : array
        Eigenvectors array.
    wn : array
        Undamped natural frequencies array.
    wd : array
        Damped natural frequencies array.
    log_dec : array
        Logarithmic decrement for each mode.
    damping_ratio : array
        Damping ratio for each mode.
    lti : StateSpaceContinuous
        Space State Continuos with A, B, C and D matrices.
    ndof : int
        Number of degrees of freedom.
    nodes : list
        List of nodes number.
    nodes_pos : list
        List of nodes positions.
    shaft_elements_length : list
        List with Rotor shaft elements lengths.
    """

    def __init__(
        self,
        speed,
        evalues,
        evectors,
        wn,
        wd,
        damping_ratio,
        log_dec,
        lti,
        ndof,
        nodes,
        nodes_pos,
        shaft_elements_length,
    ):
        self.speed = speed
        self.evalues = evalues
        self.evectors = evectors
        self.wn = wn
        self.wd = wd
        self.damping_ratio = damping_ratio
        self.log_dec = log_dec
        self.lti = lti
        self.ndof = ndof
        self.nodes = nodes
        self.nodes_pos = nodes_pos
        self.shaft_elements_length = shaft_elements_length
        self.modes = self.evectors[: self.ndof]
        kappa_modes = []
        for mode in range(len(self.wn)):
            kappa_color = []
            kappa_mode = self.kappa_mode(mode)
            for kappa in kappa_mode:
                kappa_color.append("blue" if kappa > 0 else "red")
            kappa_modes.append(kappa_color)
        self.kappa_modes = kappa_modes

    @staticmethod
    def whirl(kappa_mode):
        """Evaluate the whirl of a mode.

        Parameters
        ----------
        kappa_mode : list
            A list with the value of kappa for each node related
            to the mode/natural frequency of interest.

        Returns
        -------
        whirldir : str
            A string indicating the direction of precession related to the
            kappa_mode.

        Example
        -------
        >>> kappa_mode = [-5.06e-13, -3.09e-13, -2.91e-13, 0.011, -4.03e-13, -2.72e-13, -2.72e-13]
        >>> ModalResults.whirl(kappa_mode)
        'Forward'
        """
        if all(kappa >= -1e-3 for kappa in kappa_mode):
            whirldir = "Forward"
        elif all(kappa <= 1e-3 for kappa in kappa_mode):
            whirldir = "Backward"
        else:
            whirldir = "Mixed"
        return whirldir

    @staticmethod
    @np.vectorize
    def whirl_to_cmap(whirl):
        """Map the whirl to a value.

        Parameters
        ----------
        whirl: string
            A string indicating the whirl direction related to the kappa_mode

        Returns
        -------
        An array with reference index for the whirl direction

        Example
        -------
        >>> whirl = 'Backward'
        >>> whirl_to_cmap(whirl)
        array(1.)
        """
        if whirl == "Forward":
            return 0.0
        elif whirl == "Backward":
            return 1.0
        elif whirl == "Mixed":
            return 0.5

    def H_kappa(self, node, w, return_T=False):
        r"""Calculate the H matrix for a given node and natural frequency.

        The matrix H contains information about the whirl direction,
        the orbit minor and major axis and the orbit inclination.
        The matrix is calculated by :math:`H = T.T^T` where the
        matrix T is constructed using the eigenvector corresponding
        to the natural frequency of interest:

        .. math::
           :nowrap:

           \begin{eqnarray}
              \begin{bmatrix}
              u(t)\\
              v(t)
              \end{bmatrix}
              = \mathfrak{R}\Bigg(
              \begin{bmatrix}
              r_u e^{j\eta_u}\\
              r_v e^{j\eta_v}
              \end{bmatrix}\Bigg)
              e^{j\omega_i t}
              =
              \begin{bmatrix}
              r_u cos(\eta_u + \omega_i t)\\
              r_v cos(\eta_v + \omega_i t)
              \end{bmatrix}
              = {\bf T}
              \begin{bmatrix}
              cos(\omega_i t)\\
              sin(\omega_i t)
              \end{bmatrix}
           \end{eqnarray}

        Where :math:`r_u e^{j\eta_u}` e :math:`r_v e^{j\eta_v}` are the
        elements of the *i*\th eigenvector, corresponding to the node and
        natural frequency of interest (mode).

        .. math::

            {\bf T} =
            \begin{bmatrix}
            r_u cos(\eta_u) & -r_u sin(\eta_u)\\
            r_u cos(\eta_u) & -r_v sin(\eta_v)
            \end{bmatrix}

        Parameters
        ----------
        node: int
            Node for which the matrix H will be calculated.
        w: int
            Index corresponding to the natural frequency
            of interest.
        return_T: bool, optional
            If True, returns the H matrix and a dictionary with the
            values for :math:`r_u, r_v, \eta_u, \eta_v`.

            Default is false.

        Returns
        -------
        H: array
            Matrix H.
        Tdic: dict
            Dictionary with values for :math:`r_u, r_v, \eta_u, \eta_v`.

            It will be returned only if return_T is True.
        """
        # get vector of interest based on freqs
        vector = self.evectors[4 * node : 4 * node + 2, w]
        # get translation sdofs for specified node for each mode
        u = vector[0]
        v = vector[1]
        ru = np.absolute(u)
        rv = np.absolute(v)

        nu = np.angle(u)
        nv = np.angle(v)
        # fmt: off
        T = np.array([[ru * np.cos(nu), -ru * np.sin(nu)],
                      [rv * np.cos(nv), -rv * np.sin(nv)]])
        # fmt: on
        H = T @ T.T

        if return_T:
            Tdic = {"ru": ru, "rv": rv, "nu": nu, "nv": nv}
            return H, Tdic

        return H

    def kappa(self, node, w, wd=True):
        r"""Calculate kappa for a given node and natural frequency.

        frequency is the the index of the natural frequency of interest.
        The function calculates the orbit parameter :math:`\kappa`:

        .. math::

            \kappa = \pm \sqrt{\lambda_2 / \lambda_1}

        Where :math:`\sqrt{\lambda_1}` is the length of the semiminor axes
        and :math:`\sqrt{\lambda_2}` is the length of the semimajor axes.

        If :math:`\kappa = \pm 1`, the orbit is circular.

        If :math:`\kappa` is positive we have a forward rotating orbit
        and if it is negative we have a backward rotating orbit.

        Parameters
        ----------
        node: int
            Node for which kappa will be calculated.
        w: int
            Index corresponding to the natural frequency
            of interest.
        wd: bool
            If True, damping natural frequencies are used.

            Default is true.

        Returns
        -------
        kappa: dict
            A dictionary with values for the natural frequency,
            major axis, minor axis and kappa.
        """
        if wd:
            nat_freq = self.wd[w]
        else:
            nat_freq = self.wn[w]

        H, Tvals = self.H_kappa(node, w, return_T=True)
        nu = Tvals["nu"]
        nv = Tvals["nv"]

        lam = la.eig(H)[0]

        # lam is the eigenvalue -> sqrt(lam) is the minor/major axis.
        # kappa encodes the relation between the axis and the precession.
        minor = np.sqrt(lam.min())
        major = np.sqrt(lam.max())
        kappa = minor / major
        diff = nv - nu

        # we need to evaluate if 0 < nv - nu < pi.
        if diff < -np.pi:
            diff += 2 * np.pi
        elif diff > np.pi:
            diff -= 2 * np.pi

        # if nv = nu or nv = nu + pi then the response is a straight line.
        if diff == 0 or diff == np.pi:
            kappa = 0

        # if 0 < nv - nu < pi, then a backward rotating mode exists.
        elif 0 < diff < np.pi:
            kappa *= -1

        k = {
            "Frequency": nat_freq,
            "Minor axes": np.real(minor),
            "Major axes": np.real(major),
            "kappa": np.real(kappa),
        }

        return k

    def kappa_mode(self, w):
        r"""Evaluate kappa values.

        This function evaluates kappa given the index of the natural frequency
        of interest.
        Values of kappa are evaluated for each node of the
        corresponding frequency mode.

        Parameters
        ----------
        w: int
            Index corresponding to the natural frequency
            of interest.

        Returns
        -------
        kappa_mode: list
            A list with the value of kappa for each node related
            to the mode/natural frequency of interest.
        """
        kappa_mode = [self.kappa(node, w)["kappa"] for node in self.nodes]
        return kappa_mode

    def whirl_direction(self):
        r"""Get the whirl direction for each frequency.

        Returns
        -------
        whirl_w : array
            An array of strings indicating the direction of precession related
            to the kappa_mode. Backward, Mixed or Forward depending on values
            of kappa_mode.
        """
        # whirl direction/values are methods because they are expensive.
        whirl_w = [self.whirl(self.kappa_mode(wd)) for wd in range(len(self.wd))]

        return np.array(whirl_w)

    def whirl_values(self):
        r"""Get the whirl value (0., 0.5, or 1.) for each frequency.

        Returns
        -------
        whirl_to_cmap
            0.0 - if the whirl is Forward
            0.5 - if the whirl is Mixed
            1.0 - if the whirl is Backward
        """
        return self.whirl_to_cmap(self.whirl_direction())

    def calc_mode_shape(self, mode=None, evec=None):
        r"""Calculate the arrays describing the mode shapes.

        Parameters
        ----------
        mode : int
            The n'th vibration mode
            Default is None
        evec : array
            Array containing the system eigenvectors

        Returns
        -------
        xn : array
            absolut nodal displacement - X direction
        yn : array
            absolut nodal displacement - Y direction
        zn : array
            absolut nodal displacement - Z direction
        x_circles : array
            orbit description - X direction
        y_circles : array
            orbit description - Y direction
        z_circles_pos : array
            axial location of each orbit
        nn : int
            number of points to plot lines
        """
        if evec is None:
            evec = self.modes[:, mode]
        nodes = self.nodes
        nodes_pos = self.nodes_pos
        shaft_elements_length = self.shaft_elements_length

        modex = evec[0::4]
        modey = evec[1::4]

        xmax, ixmax = max(abs(modex)), np.argmax(abs(modex))
        ymax, iymax = max(abs(modey)), np.argmax(abs(modey))

        if ymax > 0.4 * xmax:
            evec /= modey[iymax]
        else:
            evec /= modex[ixmax]

        modex = evec[0::4]
        modey = evec[1::4]

        num_points = 201
        c = np.linspace(0, 2 * np.pi, num_points)
        circle = np.exp(1j * c)

        x_circles = np.zeros((num_points, len(nodes)))
        y_circles = np.zeros((num_points, len(nodes)))
        z_circles_pos = np.zeros((num_points, len(nodes)))

        for node in nodes:
            x = modex[node] * circle
            x_circles[:, node] = np.real(x)
            y = modey[node] * circle
            y_circles[:, node] = np.real(y)
            z_circles_pos[:, node] = nodes_pos[node]

        # plot lines
        nn = 21
        zeta = np.linspace(0, 1, nn)
        onn = np.ones_like(zeta)

        zeta = zeta.reshape(nn, 1)
        onn = onn.reshape(nn, 1)

        xn = np.zeros(nn * (len(nodes) - 1))
        yn = np.zeros(nn * (len(nodes) - 1))
        zn = np.zeros(nn * (len(nodes) - 1))

        N1 = onn - 3 * zeta ** 2 + 2 * zeta ** 3
        N2 = zeta - 2 * zeta ** 2 + zeta ** 3
        N3 = 3 * zeta ** 2 - 2 * zeta ** 3
        N4 = -(zeta ** 2) + zeta ** 3

        for Le, n in zip(shaft_elements_length, nodes):
            node_pos = nodes_pos[n]
            Nx = np.hstack((N1, Le * N2, N3, Le * N4))
            Ny = np.hstack((N1, -Le * N2, N3, -Le * N4))

            xx = [4 * n, 4 * n + 3, 4 * n + 4, 4 * n + 7]
            yy = [4 * n + 1, 4 * n + 2, 4 * n + 5, 4 * n + 6]

            pos0 = nn * n
            pos1 = nn * (n + 1)

            xn[pos0:pos1] = Nx @ evec[xx].real
            yn[pos0:pos1] = Ny @ evec[yy].real
            zn[pos0:pos1] = (node_pos * onn + Le * zeta).reshape(nn)

        return xn, yn, zn, x_circles, y_circles, z_circles_pos, nn

    def plot_mode_3d(
        self, mode=None, evec=None, fig=None, frequency_units="rad/s", **kwargs
    ):
        """Plot (3D view) the mode shapes.

        Parameters
        ----------
        mode : int
            The n'th vibration mode
            Default is None
        evec : array
            Array containing the system eigenvectors
        fig : Plotly graph_objects.Figure()
            The figure object with the plot.
        frequency_units : str, optional
            Frequency units that will be used in the plot title.
            Default is rad/s.
        kwargs : optional
            Additional key word arguments can be passed to change the plot layout only
            (e.g. width=1000, height=800, ...).
            *See Plotly Python Figure Reference for more information.

        Returns
        -------
        fig : Plotly graph_objects.Figure()
            The figure object with the plot.
        """
        if fig is None:
            fig = go.Figure()

        nodes = self.nodes
        kappa_mode = self.kappa_modes[mode]
        xn, yn, zn, xc, yc, zc_pos, nn = self.calc_mode_shape(mode=mode, evec=evec)

        for node in nodes:
            fig.add_trace(
                go.Scatter3d(
                    x=zc_pos[10:, node],
                    y=xc[10:, node],
                    z=yc[10:, node],
                    mode="lines",
                    line=dict(color=kappa_mode[node]),
                    name="node {}".format(node),
                    showlegend=False,
                    hovertemplate=(
                        "Nodal Position: %{x:.2f}<br>"
                        + "X - Relative Displacement: %{y:.2f}<br>"
                        + "Y - Relative Displacement: %{z:.2f}"
                    ),
                )
            )
            fig.add_trace(
                go.Scatter3d(
                    x=[zc_pos[10, node]],
                    y=[xc[10, node]],
                    z=[yc[10, node]],
                    mode="markers",
                    marker=dict(color=kappa_mode[node]),
                    name="node {}".format(node),
                    showlegend=False,
                )
            )

        fig.add_trace(
            go.Scatter3d(
                x=zn,
                y=xn,
                z=yn,
                mode="lines",
                line=dict(color="black", dash="dash"),
                name="mode shape",
                showlegend=False,
            )
        )

        # plot center line
        zn_cl0 = -(zn[-1] * 0.1)
        zn_cl1 = zn[-1] * 1.1
        zn_cl = np.linspace(zn_cl0, zn_cl1, 30)
        fig.add_trace(
            go.Scatter3d(
                x=zn_cl,
                y=zn_cl * 0,
                z=zn_cl * 0,
                mode="lines",
                line=dict(color="black", dash="dashdot"),
                hoverinfo="none",
                showlegend=False,
            )
        )
        fig.update_layout(
            scene=dict(
                xaxis=dict(
                    title=dict(text="Rotor Length"), autorange="reversed", nticks=5
                ),
                yaxis=dict(
                    title=dict(text="Relative Displacement"), range=[-2, 2], nticks=5
                ),
                zaxis=dict(
                    title=dict(text="Relative Displacement"), range=[-2, 2], nticks=5
                ),
            ),
            title=dict(
                text=(
                    f"Mode {mode + 1} | "
                    f"whirl: {self.whirl_direction()[mode]} | "
                    f"ω<sub>n</sub> = {Q_(self.wn[mode], 'rad/s').to(frequency_units).m:.1f} {frequency_units} | "
                    f"log dec = {self.log_dec[mode]:.1f}"
                )
            ),
            **kwargs,
        )

        return fig

    def plot_mode_2d(
        self, mode=None, evec=None, fig=None, frequency_units="rad/s", **kwargs
    ):
        """Plot (2D view) the mode shapes.

        Parameters
        ----------
        mode : int
            The n'th vibration mode
            Default is None
        evec : array
            Array containing the system eigenvectors
        fig : Plotly graph_objects.Figure()
            The figure object with the plot.
        frequency_units : str, optional
            Frequency units that will be used in the plot title.
            Default is rad/s.
        kwargs : optional
            Additional key word arguments can be passed to change the plot layout only
            (e.g. width=1000, height=800, ...).
            *See Plotly Python Figure Reference for more information.

        Returns
        -------
        fig : Plotly graph_objects.Figure()
            The figure object with the plot.
        """
        xn, yn, zn, xc, yc, zc_pos, nn = self.calc_mode_shape(mode=mode, evec=evec)
        nodes_pos = self.nodes_pos

        vn = np.zeros(len(zn))
        for i in range(len(zn)):
            theta = np.arctan(xn[i] / yn[i])
            vn[i] = xn[i] * np.sin(theta) + yn[i] * np.cos(theta)

        # remove repetitive values from zn and vn
        idx_remove = []
        for i in range(1, len(zn)):
            if zn[i] == zn[i - 1]:
                idx_remove.append(i)
        zn = np.delete(zn, idx_remove)
        vn = np.delete(vn, idx_remove)

        if fig is None:
            fig = go.Figure()

        colors = dict(Backward="red", Mixed="black", Forward="blue")
        whirl_dir = colors[self.whirl_direction()[mode]]

        fig.add_trace(
            go.Scatter(
                x=zn,
                y=vn,
                mode="lines",
                line=dict(color=whirl_dir),
                name="mode shape",
                showlegend=False,
            )
        )
        # plot center line
        fig.add_trace(
            go.Scatter(
                x=nodes_pos,
                y=np.zeros(len(nodes_pos)),
                mode="lines",
                line=dict(color="black", dash="dashdot"),
                name="centerline",
                hoverinfo="none",
                showlegend=False,
            )
        )

        fig.update_xaxes(title_text="Rotor Length")
        fig.update_yaxes(title_text="Relative Displacement")
        fig.update_layout(
            title=dict(
                text=(
                    f"Mode {mode + 1} | "
                    f"whirl: {self.whirl_direction()[mode]} | "
                    f"ωn = {Q_(self.wn[mode], 'rad/s').to(frequency_units).m:.1f} {frequency_units} | "
                    f"log dec = {self.log_dec[mode]:.1f}"
                )
            ),
            **kwargs,
        )

        return fig


class CampbellResults:
    """Class used to store results and provide plots for Campbell Diagram.

    It's possible to visualize multiples harmonics in a single plot to check
    other speeds which also excite a specific natural frequency.

    Parameters
    ----------
    speed_range : array
        Array with the speed range in rad/s.
    wd : array
        Array with the damped natural frequencies
    log_dec : array
        Array with the Logarithmic decrement
    whirl_values : array
        Array with the whirl values (0, 0.5 or 1)

    Returns
    -------
    fig : Plotly graph_objects.Figure()
        The figure object with the plot.
    """

    def __init__(self, speed_range, wd, log_dec, whirl_values):
        self.speed_range = speed_range
        self.wd = wd
        self.log_dec = log_dec
        self.whirl_values = whirl_values

    def plot(self, harmonics=[1], frequency_units="rad/s", fig=None, **kwargs):
        """Create Campbell Diagram figure using Plotly.

        Parameters
        ----------
        harmonics: list, optional
            List withe the harmonics to be plotted.
            The default is to plot 1x.
        frequency_units : str, optional
            Frequency units.
            Default is "rad/s"
        fig : Plotly graph_objects.Figure()
            The figure object with the plot.
        kwargs : optional
            Additional key word arguments can be passed to change the plot layout only
            (e.g. width=1000, height=800, ...).
            *See Plotly Python Figure Reference for more information.

        Returns
        -------
        fig : Plotly graph_objects.Figure()
            The figure object with the plot.
        """
        wd = Q_(self.wd, "rad/s").to(frequency_units).m
        num_frequencies = wd.shape[1]
        log_dec = self.log_dec
        whirl = self.whirl_values
<<<<<<< HEAD
        speed_range = Q_(self.speed_range, "rad/s").to(frequency_units).m
        log_dec_map = log_dec.flatten()
=======
        speed_range = self.speed_range
>>>>>>> a0a07826

        if fig is None:
            fig = go.Figure()

        default_values = dict(
            coloraxis_cmin=0.0,
            coloraxis_cmax=1.0,
            coloraxis_colorscale="rdbu",
            coloraxis_colorbar=dict(title=dict(text="<b>Log Dec</b>", side="right")),
        )
        for k, v in default_values.items():
            kwargs.setdefault(k, v)

        scatter_marker = ["triangle-up", "circle", "triangle-down"]
        for mark, whirl_dir, legend in zip(
            scatter_marker, [0.0, 0.5, 1.0], ["Foward", "Mixed", "Backward"]
        ):
            for i in range(num_frequencies):
                w_i = wd[:, i]
                whirl_i = whirl[:, i]
                log_dec_i = log_dec[:, i]

                for harm in harmonics:
                    idx = np.argwhere(np.diff(np.sign(w_i - harm * speed_range)))
                    idx = idx.flatten()
                    if len(idx) != 0:
                        idx = idx[0]

                        interpolated = interpolate.interp1d(
                            x=[speed_range[idx], speed_range[idx + 1]],
                            y=[w_i[idx], w_i[idx + 1]],
                            kind="linear",
                        )
                        xnew = np.linspace(
                            speed_range[idx],
                            speed_range[idx + 1],
                            num=30,
                            endpoint=True,
                        )
                        ynew = interpolated(xnew)
                        idx = np.argwhere(
                            np.diff(np.sign(ynew - harm * xnew))
                        ).flatten()

                        fig.add_trace(
                            go.Scatter(
                                x=xnew[idx],
                                y=ynew[idx],
                                mode="markers",
                                marker=dict(symbol="x", color="black"),
                                name="Crit. Speed",
                                legendgroup="Crit. Speed",
                                showlegend=False,
                                hovertemplate=(
                                    f"Frequency ({frequency_units}): %{{x:.2f}}<br> Critical Speed ({frequency_units}): %{{y:.2f}}"
                                ),
                            )
                        )

                whirl_mask = whirl_i == whirl_dir
                if whirl_mask.shape[0] == 0:
                    continue
                else:
                    fig.add_trace(
                        go.Scatter(
                            x=speed_range[whirl_mask],
                            y=w_i[whirl_mask],
                            marker=dict(
                                symbol=mark,
                                color=log_dec_i[whirl_mask],
                                coloraxis="coloraxis",
                            ),
                            mode="markers",
                            name=legend,
                            legendgroup=legend,
                            showlegend=False,
                            hoverinfo="none",
                        )
                    )

        for j, h in enumerate(harmonics):
            fig.add_trace(
                go.Scatter(
                    x=speed_range,
                    y=h * speed_range,
                    mode="lines",
                    line=dict(dash="dashdot"),
                    name="{}x speed".format(h),
                    hoverinfo="none",
                )
            )
        # turn legend glyphs black
        scatter_marker = ["triangle-up", "circle", "triangle-down", "x"]
        legends = ["Foward", "Mixed", "Backward", "Crit. Speed"]
        for mark, legend in zip(scatter_marker, legends):
            fig.add_trace(
                go.Scatter(
                    x=[0],
                    y=[0],
                    mode="markers",
                    name=legend,
                    legendgroup=legend,
                    marker=dict(symbol=mark, color="black"),
                )
            )

        fig.update_xaxes(
            title_text=f"Frequency ({frequency_units})",
            range=[np.min(speed_range), np.max(speed_range)],
            exponentformat="none",
        )
        fig.update_yaxes(
<<<<<<< HEAD
            title_text=f"Natural Frequencies ({frequency_units})",
            range=[0, 1.1 * np.max(wd)],
        )
        fig.update_layout(
            coloraxis=dict(
                cmin=min(log_dec_map),
                cmax=max(log_dec_map),
                colorscale="rdbu",
                colorbar=dict(title=dict(text="Log Dec", side="right")),
            ),
=======
            title_text="<b>Damped Natural Frequencies</b>",
            range=[0, 1.1 * np.max(wd)],
            exponentformat="none",
        )
        fig.update_layout(
>>>>>>> a0a07826
            legend=dict(
                itemsizing="constant",
                orientation="h",
                xanchor="center",
                x=0.5,
                yanchor="bottom",
                y=-0.3,
            ),
            **kwargs,
        )

        return fig


class FrequencyResponseResults:
    """Class used to store results and provide plots for Frequency Response.

    Parameters
    ----------
    freq_resp : array
        Array with the transfer matrix
    speed_range : array
        Array with the speed range in rad/s.
    magnitude : array
        Array with the frequencies, magnitude (dB) of the frequency
        response for each pair input/output
    phase : array
        Array with the frequencies, phase of the frequency
        response for each pair input/output

    Returns
    -------
    subplots : Plotly graph_objects.make_subplots()
        Plotly figure with Amplitude vs Frequency and Phase vs Frequency plots.
    """

    def __init__(self, freq_resp, speed_range, magnitude, phase):
        self.freq_resp = freq_resp
        self.speed_range = speed_range
        self.magnitude = magnitude
        self.phase = phase

    def plot_magnitude(
        self,
        inp,
        out,
        frequency_units="rad/s",
        amplitude_units="m/N",
        fig=None,
        **mag_kwargs,
    ):
        """Plot frequency response (magnitude) using Plotly.

        This method plots the frequency response magnitude given an output and
        an input using Plotly.

        Parameters
        ----------
        inp : int
            Input.
        out : int
            Output.
        frequency_units : str, optional
            Units for the x axis.
            Default is "rad/s"
        amplitude_units : str, optional
            Units for the y axis.
            Default is "m/N"
        fig : Plotly graph_objects.Figure()
            The figure object with the plot.
        mag_kwargs : optional
            Additional key word arguments can be passed to change the plot layout only
            (e.g. width=1000, height=800, ...).
            *See Plotly Python Figure Reference for more information.

        Returns
        -------
        fig : Plotly graph_objects.Figure()
            The figure object with the plot.
        """
        frequency_range = self.speed_range
        mag = self.magnitude

        frequency_range = Q_(frequency_range, "rad/s").to(frequency_units).m
        mag = Q_(mag, "m/N").to(amplitude_units).m

        if fig is None:
            fig = go.Figure()

        fig.add_trace(
            go.Scatter(
                x=frequency_range,
                y=mag[inp, out, :],
                mode="lines",
                line=dict(color=tableau_colors["blue"]),
                name="Amplitude",
                legendgroup="Amplitude",
                showlegend=False,
                hovertemplate=f"Frequency ({frequency_units}): %{{x:.2f}}<br>Amplitude ({amplitude_units}): %{{y:.2e}}",
            )
        )

        fig.update_xaxes(
            title_text=f"Frequency ({frequency_units})",
            range=[np.min(frequency_range), np.max(frequency_range)],
        )
        fig.update_yaxes(title_text=f"Amplitude ({amplitude_units})")
        fig.update_layout(**mag_kwargs)

        return fig

    def plot_phase(
        self,
        inp,
        out,
        frequency_units="rad/s",
        phase_units="rad",
        fig=None,
        **phase_kwargs,
    ):
        """Plot frequency response (phase) using Plotly.

        This method plots the frequency response phase given an output and
        an input using Plotly.

        Parameters
        ----------
        inp : int
            Input.
        out : int
            Output.
        frequency_units : str, optional
            Units for the x axis.
            Default is "rad/s"
        phase_units : str, optional
            Units for the x axis.
            Default is "rad"
        fig : Plotly graph_objects.Figure()
            The figure object with the plot.
        phase_kwargs : optional
            Additional key word arguments can be passed to change the plot layout only
            (e.g. width=1000, height=800, ...).
            *See Plotly Python Figure Reference for more information.

        Returns
        -------
        fig : Plotly graph_objects.Figure()
            The figure object with the plot.
        """
        frequency_range = self.speed_range
        phase = self.phase[inp, out, :]

        frequency_range = Q_(frequency_range, "rad/s").to(frequency_units).m
        phase = Q_(phase, "rad").to(phase_units).m

        if phase_units in ["rad", "radian", "radians"]:
            phase = [i + 2 * np.pi if i < 0 else i for i in phase]
        else:
            phase = [i + 360 if i < 0 else i for i in phase]

        if fig is None:
            fig = go.Figure()

        fig.add_trace(
            go.Scatter(
                x=frequency_range,
                y=phase,
                mode="lines",
                line=dict(color=tableau_colors["blue"]),
                name="Phase",
                legendgroup="Phase",
                showlegend=False,
                hovertemplate=f"Frequency ({frequency_units}): %{{x:.2f}}<br>Phase: %{{y:.2e}}",
            )
        )

        fig.update_xaxes(
            title_text=f"Frequency ({frequency_units})",
            range=[np.min(frequency_range), np.max(frequency_range)],
        )
        fig.update_yaxes(title_text=f"Phase ({phase_units})")
        fig.update_layout(**phase_kwargs)

        return fig

    def plot_polar_bode(
        self,
        inp,
        out,
        frequency_units="rad/s",
        amplitude_units="m/N",
        phase_units="rad",
        fig=None,
        **polar_kwargs,
    ):
        """Plot frequency response (polar) using Plotly.

        This method plots the frequency response (polar graph) given an output and
        an input using Plotly.

        Parameters
        ----------
        inp : int
            Input.
        out : int
            Output.
        frequency_units : str, optional
            Units for the x axis.
            Default is "rad/s"
        amplitude_units : str, optional
            Units for the y axis.
            Default is "m/N"
        phase_units : str, optional
            Units for the x axis.
            Default is "rad"
        fig : Plotly graph_objects.Figure()
            The figure object with the plot.
        polar_kwargs : optional
            Additional key word arguments can be passed to change the plot layout only
            (e.g. width=1000, height=800, ...).
            *See Plotly Python Figure Reference for more information.

        Returns
        -------
        fig : Plotly graph_objects.Figure()
            The figure object with the plot.
        """
        frequency_range = self.speed_range
        mag = self.magnitude[inp, out, :]
        phase = self.phase[inp, out, :]

        frequency_range = Q_(frequency_range, "rad/s").to(frequency_units).m
        mag = Q_(mag, "m/N").to(amplitude_units).m
        phase = Q_(phase, "rad").to(phase_units).m

        if fig is None:
            fig = go.Figure()

        if phase_units in ["rad", "radian", "radians"]:
            polar_theta_unit = "radians"
            phase = [i + 2 * np.pi if i < 0 else i for i in phase]
        else:
            polar_theta_unit = "degrees"
            phase = [i + 360 if i < 0 else i for i in phase]

        fig.add_trace(
            go.Scatterpolar(
                r=mag,
                theta=phase,
                customdata=frequency_range,
                thetaunit=polar_theta_unit,
                mode="lines+markers",
                marker=dict(color=tableau_colors["blue"]),
                line=dict(color=tableau_colors["blue"]),
                name="Polar_plot",
                legendgroup="Polar",
                showlegend=False,
                hovertemplate=f"Amplitude ({amplitude_units}): %{{r:.2e}}<br>Phase: %{{theta:.2f}}<br>Frequency ({frequency_units}): %{{customdata:.2f}}",
            )
        )

        fig.update_layout(
            polar=dict(
                radialaxis=dict(
                    title=dict(text=f"Amplitude ({amplitude_units})"),
                    exponentformat="power",
                ),
                angularaxis=dict(thetaunit=polar_theta_unit),
            ),
            **polar_kwargs,
        )

        return fig

    def plot(
        self,
        inp,
        out,
        frequency_units="rad/s",
        amplitude_units="m/N",
        phase_units="rad",
        mag_kwargs=None,
        phase_kwargs=None,
        polar_kwargs=None,
        subplot_kwargs=None,
    ):
        """Plot frequency response.

        This method plots the frequency response given an output and an input
        using Plotly.

        This method returns a subplot with:
            - Frequency vs Amplitude;
            - Frequency vs Phase Angle;
            - Polar plot Amplitude vs Phase Angle;

        Parameters
        ----------
        inp : int
            Input.
        out : int
            Output.
        frequency_units : str, optional
            Units for the x axis.
            Default is "rad/s"
        amplitude_units : str, optional
            Units for the y axis.
            Default is "m/N"
        phase_units : str, optional
            Units for the x axis.
            Default is "rad"
        mag_kwargs : optional
            Additional key word arguments can be passed to change the magnitude plot
            layout only (e.g. width=1000, height=800, ...).
            *See Plotly Python Figure Reference for more information.
        phase_kwargs : optional
            Additional key word arguments can be passed to change the phase plot
            layout only (e.g. width=1000, height=800, ...).
            *See Plotly Python Figure Reference for more information.
        polar_kwargs : optional
            Additional key word arguments can be passed to change the polar plot
            layout only (e.g. width=1000, height=800, ...).
            *See Plotly Python Figure Reference for more information.
        subplot_kwargs : optional
            Additional key word arguments can be passed to change the plot layout only
            (e.g. width=1000, height=800, ...). This kwargs override "mag_kwargs",
            "phase_kwargs" and "polar_kwargs" dictionaries.
            *See Plotly Python make_subplots Reference for more information.

        Returns
        -------
        subplots : Plotly graph_objects.make_subplots()
            Plotly figure with Amplitude vs Frequency and Phase vs Frequency and
            polar Amplitude vs Phase plots.
        """
        mag_kwargs = {} if mag_kwargs is None else copy.copy(mag_kwargs)
        phase_kwargs = {} if phase_kwargs is None else copy.copy(phase_kwargs)
        polar_kwargs = {} if polar_kwargs is None else copy.copy(polar_kwargs)
        subplot_kwargs = {} if subplot_kwargs is None else copy.copy(subplot_kwargs)

        fig0 = self.plot_magnitude(
            inp, out, frequency_units, amplitude_units, **mag_kwargs
        )
        fig1 = self.plot_phase(inp, out, frequency_units, phase_units, **phase_kwargs)
        fig2 = self.plot_polar_bode(
            inp, out, frequency_units, amplitude_units, phase_units, **polar_kwargs
        )

        subplots = make_subplots(
            rows=2, cols=2, specs=[[{}, {"type": "polar", "rowspan": 2}], [{}, None]]
        )
        for data in fig0["data"]:
            subplots.add_trace(data, row=1, col=1)
        for data in fig1["data"]:
            subplots.add_trace(data, row=2, col=1)
        for data in fig2["data"]:
            subplots.add_trace(data, row=1, col=2)

        subplots.update_xaxes(fig0.layout.xaxis, row=1, col=1)
        subplots.update_yaxes(fig0.layout.yaxis, row=1, col=1)
        subplots.update_xaxes(fig1.layout.xaxis, row=2, col=1)
        subplots.update_yaxes(fig1.layout.yaxis, row=2, col=1)
        subplots.update_layout(
            polar=dict(
                radialaxis=fig2.layout.polar.radialaxis,
                angularaxis=fig2.layout.polar.angularaxis,
            ),
            **subplot_kwargs,
        )

        return subplots


class ForcedResponseResults:
    """Store results and provide plots for Unbalance and Forced Response analysis.

    Parameters
    ----------
    rotor : ross.Rotor object
        The Rotor object
    force_resp : array
        Array with the force response for each node for each frequency.
    speed_range : array
        Array with the frequencies.
    magnitude : array
        Magnitude (dB) of the frequency response for node for each frequency.
    phase : array
        Phase of the frequency response for node for each frequency.
    unbalance : array, optional
        Array with the unbalance data (node, magnitude and phase) to be plotted
        with deflected shape. This argument is set only if running an unbalance
        response analysis.
        Default is None.

    Returns
    -------
    subplots : Plotly graph_objects.make_subplots()
        Plotly figure with Amplitude vs Frequency and Phase vs Frequency plots.
    """

    def __init__(
        self, rotor, forced_resp, speed_range, magnitude, phase, unbalance=None
    ):
        self.rotor = rotor
        self.forced_resp = forced_resp
        self.speed_range = speed_range
        self.magnitude = magnitude
        self.phase = phase
        self.unbalance = unbalance

    def plot_magnitude(
        self, dof, frequency_units="rad/s", amplitude_units="m", fig=None, **kwargs
    ):
        """Plot forced response (magnitude) using Plotly.

        Parameters
        ----------
        dof : int
            Degree of freedom.
        frequency_units : str, optional
            Units for the x axis.
            Default is "rad/s"
        amplitude_units : str, optional
            Units for the y axis.
            Default is "m"
        fig : Plotly graph_objects.Figure()
            The figure object with the plot.
        kwargs : optional
            Additional key word arguments can be passed to change the plot layout only
            (e.g. width=1000, height=800, ...).
            *See Plotly Python Figure Reference for more information.

        Returns
        -------
        fig : Plotly graph_objects.Figure()
            The figure object with the plot.
        """
        frequency_range = self.speed_range
        mag = self.magnitude

        frequency_range = Q_(frequency_range, "rad/s").to(frequency_units).m
        mag = Q_(mag, "m").to(amplitude_units).m

        if fig is None:
            fig = go.Figure()

        fig.add_trace(
            go.Scatter(
                x=frequency_range,
                y=mag[dof],
                mode="lines",
                line=dict(color=tableau_colors["blue"]),
                name="Amplitude",
                legendgroup="Amplitude",
                showlegend=False,
                hovertemplate=f"Frequency ({frequency_units}): %{{x:.2f}}<br>Amplitude ({amplitude_units}): %{{y:.2e}}",
            )
        )

        fig.update_xaxes(
            title_text=f"Frequency ({frequency_units})",
            range=[np.min(frequency_range), np.max(frequency_range)],
        )
        fig.update_yaxes(
            title_text=f"Amplitude ({amplitude_units})", exponentformat="power"
        )
        fig.update_layout(**kwargs)

        return fig

    def plot_phase(
        self, dof, frequency_units="rad/s", phase_units="rad", fig=None, **kwargs
    ):
        """Plot forced response (phase) using Plotly.

        Parameters
        ----------
        dof : int
            Degree of freedom.
        frequency_units : str, optional
            Units for the x axis.
            Default is "rad/s"
        phase_units : str, optional
            Units for the x axis.
            Default is "rad"
        fig : Plotly graph_objects.Figure()
            The figure object with the plot.
        kwargs : optional
            Additional key word arguments can be passed to change the plot layout only
            (e.g. width=1000, height=800, ...).
            *See Plotly Python Figure Reference for more information.

        Returns
        -------
        fig : Plotly graph_objects.Figure()
            The figure object with the plot.
        """
        frequency_range = Q_(self.speed_range, "rad/s").to(frequency_units).m
        phase = Q_(self.phase[dof], "rad").to(phase_units).m

        if phase_units in ["rad", "radian", "radians"]:
            phase = [i + 2 * np.pi if i < 0 else i for i in phase]
        else:
            phase = [i + 360 if i < 0 else i for i in phase]

        if fig is None:
            fig = go.Figure()

        fig.add_trace(
            go.Scatter(
                x=frequency_range,
                y=phase,
                mode="lines",
                line=dict(color=tableau_colors["blue"]),
                name="Phase",
                legendgroup="Phase",
                showlegend=False,
                hovertemplate=f"Frequency ({frequency_units}): %{{x:.2f}}<br>Phase ({phase_units}): %{{y:.2e}}",
            )
        )

        fig.update_xaxes(
            title_text=f"Frequency ({frequency_units})",
            range=[np.min(frequency_range), np.max(frequency_range)],
        )
        fig.update_yaxes(title_text=f"Phase ({phase_units})")
        fig.update_layout(**kwargs)

        return fig

    def plot_polar_bode(
        self,
        dof,
        frequency_units="rad/s",
        amplitude_units="m",
        phase_units="rad",
        fig=None,
        **kwargs,
    ):
        """Plot polar forced response using Plotly.

        Parameters
        ----------
        dof : int
            Degree of freedom.
        frequency_units : str, optional
            Units for the x axis.
            Default is "rad/s"
        amplitude_units : str, optional
            Units for the y axis.
            Default is "m"
        phase_units : str, optional
            Units for the x axis.
            Default is "rad"
        fig : Plotly graph_objects.Figure()
            The figure object with the plot.
        kwargs : optional
            Additional key word arguments can be passed to change the plot layout only
            (e.g. width=1000, height=800, ...).
            *See Plotly Python Figure Reference for more information.

        Returns
        -------
        fig : Plotly graph_objects.Figure()
            The figure object with the plot.
        """
        frequency_range = Q_(self.speed_range, "rad/s").to(frequency_units).m
        mag = Q_(self.magnitude[dof], "m").to(amplitude_units).m
        phase = Q_(self.phase[dof], "rad").to(phase_units).m

        if fig is None:
            fig = go.Figure()

        if phase_units in ["rad", "radian", "radians"]:
            polar_theta_unit = "radians"
            phase = [i + 2 * np.pi if i < 0 else i for i in phase]
        else:
            polar_theta_unit = "degrees"
            phase = [i + 360 if i < 0 else i for i in phase]

        fig.add_trace(
            go.Scatterpolar(
                r=mag,
                theta=phase,
                customdata=frequency_range,
                thetaunit=polar_theta_unit,
                mode="lines+markers",
                marker=dict(color=tableau_colors["blue"]),
                line=dict(color=tableau_colors["blue"]),
                name="Polar_plot",
                legendgroup="Polar",
                showlegend=False,
                hovertemplate=f"Amplitude ({amplitude_units}): %{{r:.2e}}<br>Phase: %{{theta:.2f}}<br>Frequency ({frequency_units}): %{{customdata:.2f}}",
            )
        )

        fig.update_layout(
            polar=dict(
                radialaxis=dict(
                    title=dict(text=f"Amplitude ({amplitude_units})"),
                    exponentformat="power",
                ),
                angularaxis=dict(thetaunit=polar_theta_unit),
            ),
            **kwargs,
        )

        return fig

    def plot(
        self,
        dof,
        frequency_units="rad/s",
        amplitude_units="m",
        phase_units="rad",
        mag_kwargs=None,
        phase_kwargs=None,
        polar_kwargs=None,
        subplot_kwargs=None,
    ):
        """Plot forced response.

        This method returns a subplot with:
            - Frequency vs Amplitude;
            - Frequency vs Phase Angle;
            - Polar plot Amplitude vs Phase Angle;

        Parameters
        ----------
        dof : int
            Degree of freedom.
        frequency_units : str, optional
            Frequency units.
            Default is "rad/s"
        amplitude_units : str, optional
            Amplitude units.
            Default is "m/N"
        phase_units : str, optional
            Phase units.
            Default is "rad"
        mag_kwargs : optional
            Additional key word arguments can be passed to change the magnitude plot
            layout only (e.g. width=1000, height=800, ...).
            *See Plotly Python Figure Reference for more information.
        phase_kwargs : optional
            Additional key word arguments can be passed to change the phase plot
            layout only (e.g. width=1000, height=800, ...).
            *See Plotly Python Figure Reference for more information.
        polar_kwargs : optional
            Additional key word arguments can be passed to change the polar plot
            layout only (e.g. width=1000, height=800, ...).
            *See Plotly Python Figure Reference for more information.
        subplot_kwargs : optional
            Additional key word arguments can be passed to change the plot layout only
            (e.g. width=1000, height=800, ...). This kwargs override "mag_kwargs" and
            "phase_kwargs" dictionaries.
            *See Plotly Python Figure Reference for more information.

        Returns
        -------
        subplots : Plotly graph_objects.make_subplots()
            Plotly figure with Amplitude vs Frequency and Phase vs Frequency and
            polar Amplitude vs Phase plots.
        """
        mag_kwargs = {} if mag_kwargs is None else copy.copy(mag_kwargs)
        phase_kwargs = {} if phase_kwargs is None else copy.copy(phase_kwargs)
        polar_kwargs = {} if polar_kwargs is None else copy.copy(polar_kwargs)
        subplot_kwargs = {} if subplot_kwargs is None else copy.copy(subplot_kwargs)

        fig0 = self.plot_magnitude(dof, frequency_units, amplitude_units, **mag_kwargs)
        fig1 = self.plot_phase(dof, frequency_units, phase_units, **phase_kwargs)
        fig2 = self.plot_polar_bode(
            dof, frequency_units, amplitude_units, phase_units, **polar_kwargs
        )

        subplots = make_subplots(
            rows=2, cols=2, specs=[[{}, {"type": "polar", "rowspan": 2}], [{}, None]]
        )
        for data in fig0["data"]:
            subplots.add_trace(data, row=1, col=1)
        for data in fig1["data"]:
            subplots.add_trace(data, row=2, col=1)
        for data in fig2["data"]:
            subplots.add_trace(data, row=1, col=2)

        subplots.update_xaxes(fig0.layout.xaxis, row=1, col=1)
        subplots.update_yaxes(fig0.layout.yaxis, row=1, col=1)
        subplots.update_xaxes(fig1.layout.xaxis, row=2, col=1)
        subplots.update_yaxes(fig1.layout.yaxis, row=2, col=1)
        subplots.update_layout(
            polar=dict(
                radialaxis=fig2.layout.polar.radialaxis,
                angularaxis=fig2.layout.polar.angularaxis,
            ),
            **subplot_kwargs,
        )

        return subplots

    def _calculate_major_axis(self, speed):
        """Calculate the major axis for each nodal orbit.

        Parameters
        ----------
        speed : optional, float
            The rotor rotation speed.

        Returns
        -------
        major_axis_vector : np.ndarray
            major_axis_vector[0, :] = foward vector
            major_axis_vector[1, :] = backward vector
            major_axis_vector[2, :] = major axis angle
            major_axis_vector[3, :] = major axis vector for the maximum major axis angle
            major_axis_vector[4, :] = absolute values for major axes vectors
        """
        forced_resp = self.forced_resp
        nodes = self.rotor.nodes
        number_dof = self.rotor.number_dof

        major_axis_vector = np.zeros((5, len(nodes)), dtype=complex)
        idx = np.where(np.isclose(self.speed_range, speed, atol=1e-6))[0][0]

        for i, n in enumerate(nodes):
            dofx = number_dof * n
            dofy = number_dof * n + 1

            # Relative angle between probes (90°)
            Rel_ang = np.exp(1j * np.pi / 2)

            # Foward and Backward vectors
            fow = forced_resp[dofx, idx] / 2 + Rel_ang * forced_resp[dofy, idx] / 2
            back = (
                np.conj(forced_resp[dofx, idx]) / 2
                + Rel_ang * np.conj(forced_resp[dofy, idx]) / 2
            )

            ang_fow = np.angle(fow)
            if ang_fow < 0:
                ang_fow += 2 * np.pi

            ang_back = np.angle(back)
            if ang_back < 0:
                ang_back += 2 * np.pi

            # Major axis angles
            ang_maj_ax = (ang_back - ang_fow) / 2

            # Adjusting points to the same quadrant
            if ang_maj_ax > np.pi:
                ang_maj_ax -= np.pi
            if ang_maj_ax > np.pi / 2:
                ang_maj_ax -= np.pi / 2

            major_axis_vector[0, i] = fow
            major_axis_vector[1, i] = back
            major_axis_vector[2, i] = ang_maj_ax

        max_major_axis_angle = np.max(major_axis_vector[2])

        # fmt: off
        major_axis_vector[3] = (
            major_axis_vector[0] * np.exp(1j * max_major_axis_angle) +
            major_axis_vector[1] * np.exp(-1j * max_major_axis_angle)
        )
        major_axis_vector[4] = (
            np.real(major_axis_vector[3]) ** 2 +
            np.imag(major_axis_vector[3]) ** 2
        ) ** 0.5
        # fmt: on

        return major_axis_vector

    def _calculate_bending_moment(self, speed):
        """Calculate the bending moment in X and Y directions.

        This method calculate forces and moments on nodal positions for a deflected
        shape configuration.

        Parameters
        ----------
        speed : float
            The rotor rotation speed.

        Returns
        -------
        Mx : array
            Bending Moment on X directon.
        My : array
            Bending Moment on Y directon.
        """
        idx = np.where(np.isclose(self.speed_range, speed, atol=1e-6))[0][0]
        mag = self.magnitude[:, idx]
        phase = self.phase[:, idx]
        number_dof = self.rotor.number_dof
        ndof = self.rotor.ndof

        disp = np.zeros(ndof)
        for i in range(number_dof):
            disp[i::number_dof] = mag[i::number_dof] * np.cos(-phase[i::number_dof])

        nodal_forces = self.rotor.K(speed) @ disp

        Mx = np.cumsum(nodal_forces[2::number_dof])
        My = np.cumsum(nodal_forces[3::number_dof])

        return Mx, My

    def plot_deflected_shape_2d(
        self, speed, displacement_units="m", rotor_length_units="m", fig=None, **kwargs
    ):
        """Plot the 2D deflected shape diagram.

        Parameters
        ----------
        speed : float
            The rotor rotation speed. Must be an element from the speed_range argument
            passed to the class.
        displacement_units : str, optional
            Displacement units.
            Default is 'm'.
        rotor_length_units : str, optional
            Displacement units.
            Default is 'm'.
        fig : Plotly graph_objects.Figure()
            The figure object with the plot.
        kwargs : optional
            Additional key word arguments can be passed to change the deflected shape
            plot layout only (e.g. width=1000, height=800, ...).
            *See Plotly Python Figure Reference for more information.

        Returns
        -------
        fig : Plotly graph_objects.Figure()
            The figure object with the plot.
        """
        if not any(np.isclose(self.speed_range, speed, atol=1e-6)):
            raise ValueError("No data available for this speed value.")

        nodes_pos = Q_(self.rotor.nodes_pos, "m").to(rotor_length_units).m
        maj_vect = self._calculate_major_axis(speed=speed)
        maj_vect = Q_(maj_vect[4].real, "m").to(displacement_units).m

        if fig is None:
            fig = go.Figure()
        fig.add_trace(
            go.Scatter(
                x=nodes_pos,
                y=maj_vect,
                mode="lines",
                name="Major Axis",
                legendgroup="Major_Axis_2d",
                showlegend=False,
                hovertemplate=f"Nodal Position ({rotor_length_units}): %{{x:.2f}}<br>Amplitude ({displacement_units}): %{{y:.2e}}",
            )
        )
        # plot center line
        fig.add_trace(
            go.Scatter(
                x=nodes_pos,
                y=np.zeros(len(nodes_pos)),
                mode="lines",
                line=dict(color="black", dash="dashdot"),
                showlegend=False,
                hoverinfo="none",
            )
        )

        fig.update_xaxes(title_text=f"Rotor Length ({rotor_length_units})")
        fig.update_yaxes(
            title_text=f"Major Axis Absolute Amplitude ({displacement_units})"
        )
        fig.update_layout(**kwargs)

        return fig

    def plot_deflected_shape_3d(
        self,
        speed,
        samples=101,
        displacement_units="m",
        rotor_length_units="m",
        fig=None,
        **kwargs,
    ):
        """Plot the 3D deflected shape diagram.

        Parameters
        ----------
        speed : float
            The rotor rotation speed. Must be an element from the speed_range argument
            passed to the class.
        samples : int, optional
            Number of samples to generate the orbit for each node.
            Default is 101.
        displacement_units : str, optional
            Displacement units.
            Default is 'm'.
        rotor_length_units : str, optional
            Rotor Length units.
            Default is 'm'.
        fig : Plotly graph_objects.Figure()
            The figure object with the plot.
        kwargs : optional
            Additional key word arguments can be passed to change the deflected shape
            plot layout only (e.g. width=1000, height=800, ...).
            *See Plotly Python Figure Reference for more information.

        Returns
        -------
        fig : Plotly graph_objects.Figure()
            The figure object with the plot.
        """
        if not any(np.isclose(self.speed_range, speed, atol=1e-6)):
            raise ValueError("No data available for this speed value.")

        mag = self.magnitude
        phase = self.phase
        ub = self.unbalance
        nodes = self.rotor.nodes
        nodes_pos = Q_(self.rotor.nodes_pos, "m").to(rotor_length_units).m
        number_dof = self.rotor.number_dof
        idx = np.where(np.isclose(self.speed_range, speed, atol=1e-6))[0][0]

        # orbit of a single revolution
        t = np.linspace(0, 2 * np.pi / speed, samples)

        x_pos = np.repeat(nodes_pos, t.size).reshape(len(nodes_pos), t.size)

        if fig is None:
            fig = go.Figure()
        for i, n in enumerate(nodes):
            dofx = number_dof * n
            dofy = number_dof * n + 1

            y = mag[dofx, idx] * np.cos(speed * t - phase[dofx, idx])
            z = mag[dofy, idx] * np.cos(speed * t - phase[dofy, idx])

            # plot nodal orbit
            fig.add_trace(
                go.Scatter3d(
                    x=x_pos[n],
                    y=Q_(y, "m").to(displacement_units).m,
                    z=Q_(z, "m").to(displacement_units).m,
                    mode="lines",
                    line=dict(color="royalblue"),
                    name="Orbit",
                    legendgroup="Orbit",
                    showlegend=False,
                    hovertemplate=(
                        f"Position ({rotor_length_units}): %{{x:.2f}}<br>X - Amplitude ({displacement_units}): %{{y:.2e}}<br>Y - Amplitude ({displacement_units}): %{{z:.2e}}"
                    ),
                )
            )

        # plot major axis
        maj_vect = self._calculate_major_axis(speed=speed)

        fig.add_trace(
            go.Scatter3d(
                x=x_pos[:, 0],
                y=Q_(np.real(maj_vect[3]), "m").to(displacement_units).m,
                z=Q_(np.imag(maj_vect[3]), "m").to(displacement_units).m,
                mode="lines+markers",
                marker=dict(color="black"),
                line=dict(color="black", dash="dashdot"),
                name="Major Axis",
                legendgroup="Major_Axis",
                showlegend=True,
                hovertemplate=(
                    f"Position ({rotor_length_units}): %{{x:.2f}}<br>X - Amplitude ({displacement_units}): %{{y:.2e}}<br>Y - Amplitude ({displacement_units}): %{{z:.2e}}"
                ),
            )
        )

        # plot center line
        line = np.zeros(len(nodes_pos))
        fig.add_trace(
            go.Scatter3d(
                x=nodes_pos,
                y=line,
                z=line,
                mode="lines",
                line=dict(color="black", dash="dashdot"),
                showlegend=False,
                hoverinfo="none",
            )
        )

        # plot unbalance markers
        i = 0
        for n, m, p in zip(ub[0], ub[1], ub[2]):
            fig.add_trace(
                go.Scatter3d(
                    x=[x_pos[int(n), 0], x_pos[int(n), 0]],
                    y=Q_([0, np.amax(np.real(maj_vect[4])) / 2 * np.cos(p)], "m")
                    .to(displacement_units)
                    .m,
                    z=Q_([0, np.amax(np.real(maj_vect[4])) / 2 * np.sin(p)], "m")
                    .to(displacement_units)
                    .m,
                    mode="lines",
                    line=dict(color="firebrick"),
                    legendgroup="Unbalance",
                    hoverinfo="none",
                    showlegend=False,
                )
            )
            fig.add_trace(
                go.Scatter3d(
                    x=[x_pos[int(n), 0]],
                    y=Q_([np.amax(np.real(maj_vect[4])) / 2 * np.cos(p)], "m")
                    .to(displacement_units)
                    .m,
                    z=Q_([np.amax(np.real(maj_vect[4])) / 2 * np.sin(p)], "m")
                    .to(displacement_units)
                    .m,
                    mode="markers",
                    marker=dict(symbol="diamond", color="firebrick"),
                    name="Unbalance",
                    legendgroup="Unbalance",
                    showlegend=True if i == 0 else False,
                    hovertemplate=(
                        "Node: {}<br>" + "Magnitude: {:.2e}<br>" + "Phase: {:.2f}"
                    ).format(int(n), m, p),
                )
            )
            i += 1

        fig.update_layout(
            scene=dict(
                xaxis=dict(title=dict(text=f"Rotor Length ({rotor_length_units})")),
                yaxis=dict(title=dict(text=f"Amplitude - X ({displacement_units})")),
                zaxis=dict(title=dict(text=f"Amplitude - Y ({displacement_units})")),
            ),
            title=dict(text=f"Deflected Shape<br>" f"Speed = {speed}"),
            **kwargs,
        )

        return fig

    def plot_bending_moment(
        self, speed, moment_units="N*m", rotor_length_units="m", fig=None, **kwargs
    ):
        """Plot the bending moment diagram.

        Parameters
        ----------
        speed : float
            The rotor rotation speed. Must be an element from the speed_range argument
            passed to the class.
        moment_units : str, optional
            Moment units.
            Default is 'N*m'.
        rotor_length_units : str
            Rotor Length units.
            Default is m.
        kwargs : optional
            Additional key word arguments can be passed to change the deflected shape
            plot layout only (e.g. width=1000, height=800, ...).
            *See Plotly Python Figure Reference for more information.

        Returns
        -------
        fig : Plotly graph_objects.Figure()
            The figure object with the plot.
        """
        if not any(np.isclose(self.speed_range, speed, atol=1e-6)):
            raise ValueError("No data available for this speed value.")

        Mx, My = self._calculate_bending_moment(speed=speed)
        Mx = Q_(Mx, "N*m").to(moment_units).m
        My = Q_(My, "N*m").to(moment_units).m
        Mr = np.sqrt(Mx ** 2 + My ** 2)

        nodes_pos = Q_(self.rotor.nodes_pos, "m").to(rotor_length_units).m

        if fig is None:
            fig = go.Figure()
        fig.add_trace(
            go.Scatter(
                x=nodes_pos,
                y=Mx,
                mode="lines",
                name=f"Bending Moment (X dir.) ({moment_units})",
                legendgroup="Mx",
                showlegend=True,
                hovertemplate=f"Nodal Position: %{{x:.2f}}<br>Mx ({moment_units}): %{{y:.2e}}",
            )
        )
        fig.add_trace(
            go.Scatter(
                x=nodes_pos,
                y=My,
                mode="lines",
                name=f"Bending Moment (Y dir.) ({moment_units})",
                legendgroup="My",
                showlegend=True,
                hovertemplate=f"Nodal Position: %{{x:.2f}}<br>My ({moment_units}): %{{y:.2e}}",
            )
        )
        fig.add_trace(
            go.Scatter(
                x=nodes_pos,
                y=Mr,
                mode="lines",
                name="Bending Moment (abs)",
                legendgroup="Mr",
                showlegend=True,
                hovertemplate=f"Nodal Position: %{{x:.2f}}<br>Mr ({moment_units}): %{{y:.2e}}",
            )
        )

        # plot center line
        fig.add_trace(
            go.Scatter(
                x=nodes_pos,
                y=np.zeros_like(nodes_pos),
                mode="lines",
                line=dict(color="black", dash="dashdot"),
                showlegend=False,
                hoverinfo="none",
            )
        )

        fig.update_xaxes(title_text=f"Rotor Length ({rotor_length_units})")
        fig.update_yaxes(title_text=f"Bending Moment ({moment_units})")
        fig.update_layout(**kwargs)

        return fig

    def plot_deflected_shape(
        self,
        speed,
        samples=101,
        displacement_units="m",
        rotor_length_units="m",
        moment_units="N*m",
        shape2d_kwargs=None,
        shape3d_kwargs=None,
        bm_kwargs=None,
        subplot_kwargs=None,
    ):
        """Plot deflected shape diagrams.

        This method returns a subplot with:
            - 3D view deflected shape;
            - 2D view deflected shape - Major Axis;
            - Bending Moment Diagram;

        Parameters
        ----------
        speed : float
            The rotor rotation speed. Must be an element from the speed_range argument
            passed to the class.
        samples : int, optional
            Number of samples to generate the orbit for each node.
            Default is 101.
        displacement_units : str, optional
            Displacement units.
            Default is 'm'.
        rotor_length_units : str, optional
            Rotor length units.
            Default is 'm'.
        moment_units : str
            Moment units.
            Default is 'N*m'
        shape2d_kwargs : optional
            Additional key word arguments can be passed to change the 2D deflected shape
            plot layout only (e.g. width=1000, height=800, ...).
            *See Plotly Python Figure Reference for more information.
        shape3d_kwargs : optional
            Additional key word arguments can be passed to change the 3D deflected shape
            plot layout only (e.g. width=1000, height=800, ...).
            *See Plotly Python Figure Reference for more information.
        bm_kwargs : optional
            Additional key word arguments can be passed to change the bending moment
            diagram plot layout only (e.g. width=1000, height=800, ...).
            *See Plotly Python Figure Reference for more information.
        subplot_kwargs : optional
            Additional key word arguments can be passed to change the plot layout only
            (e.g. width=1000, height=800, ...). This kwargs override "mag_kwargs" and
            "phase_kwargs" dictionaries.
            *See Plotly Python Figure Reference for more information.

        Returns
        -------
        subplots : Plotly graph_objects.make_subplots()
            Plotly figure with Amplitude vs Frequency and Phase vs Frequency and
            polar Amplitude vs Phase plots.
        """
        shape2d_kwargs = {} if shape2d_kwargs is None else copy.copy(shape2d_kwargs)
        shape3d_kwargs = {} if shape3d_kwargs is None else copy.copy(shape3d_kwargs)
        bm_kwargs = {} if bm_kwargs is None else copy.copy(bm_kwargs)
        subplot_kwargs = {} if subplot_kwargs is None else copy.copy(subplot_kwargs)

        fig0 = self.plot_deflected_shape_2d(
            speed, displacement_units, rotor_length_units, **shape2d_kwargs
        )
        fig1 = self.plot_deflected_shape_3d(
            speed, samples, displacement_units, rotor_length_units, **shape3d_kwargs
        )
        fig2 = self.plot_bending_moment(
            speed, moment_units, rotor_length_units, **bm_kwargs
        )

        subplots = make_subplots(
            rows=2, cols=2, specs=[[{}, {"type": "scene", "rowspan": 2}], [{}, None]]
        )
        for data in fig0["data"]:
            subplots.add_trace(data, row=1, col=1)
        for data in fig1["data"]:
            subplots.add_trace(data, row=1, col=2)
        for data in fig2["data"]:
            subplots.add_trace(data, row=2, col=1)

        subplots.update_xaxes(fig0.layout.xaxis, row=1, col=1)
        subplots.update_yaxes(fig0.layout.yaxis, row=1, col=1)
        subplots.update_xaxes(fig2.layout.xaxis, row=2, col=1)
        subplots.update_yaxes(fig2.layout.yaxis, row=2, col=1)
        subplots.update_layout(
            scene=dict(
                bgcolor=fig1.layout.scene.bgcolor,
                xaxis=fig1.layout.scene.xaxis,
                yaxis=fig1.layout.scene.yaxis,
                zaxis=fig1.layout.scene.zaxis,
            ),
            **subplot_kwargs,
        )

        return subplots


class StaticResults:
    """Class used to store results and provide plots for Static Analysis.

    This class plots free-body diagram, deformed shaft, shearing
    force diagram and bending moment diagram.

    Parameters
    ----------
    deformation : array
        shaft displacement in y direction.
    Vx : array
        shearing force array.
    Bm : array
        bending moment array.
    w_shaft : dataframe
        shaft dataframe
    disk_forces : dict
        Indicates the force exerted by each disk.
    bearing_forces : dict
        Relates the static force at each node due to the bearing reaction forces.
    nodes : list
        list of nodes numbers.
    nodes_pos : list
        list of nodes positions.
    Vx_axis : array
        X axis for displaying shearing force and bending moment.

    Returns
    -------
    fig : Plotly graph_objects.Figure()
        Plotly figure with Static Analysis plots depending on which method
        is called.
    """

    def __init__(
        self,
        deformation,
        Vx,
        Bm,
        w_shaft,
        disk_forces,
        bearing_forces,
        nodes,
        nodes_pos,
        Vx_axis,
    ):

        self.deformation = deformation
        self.Vx = Vx
        self.Bm = Bm
        self.w_shaft = w_shaft
        self.disk_forces = disk_forces
        self.bearing_forces = bearing_forces
        self.nodes = nodes
        self.nodes_pos = nodes_pos
        self.Vx_axis = Vx_axis

    def plot_deformation(
        self, deformation_units="m", rotor_length_units="m", fig=None, **kwargs
    ):
        """Plot the shaft static deformation.

        This method plots:
            deformed shaft

        Parameters
        ----------
        deformation_units : str
            Deformation units.
            Default is 'm'.
        rotor_length_units : str
            Rotor Length units.
            Default is 'm'.
        fig : Plotly graph_objects.Figure()
            The figure object with the plot.
        kwargs : optional
            Additional key word arguments can be passed to change the plot layout only
            (e.g. width=1000, height=800, ...).
            *See Plotly Python Figure Reference for more information.

        Returns
        -------
        fig : Plotly graph_objects.Figure()
            The figure object with the plot.
        """
        if fig is None:
            fig = go.Figure()

        shaft_end = max([sublist[-1] for sublist in self.nodes_pos])
        shaft_end = Q_(shaft_end, "m").to(rotor_length_units).m

        # fig - plot centerline
        fig.add_trace(
            go.Scatter(
                x=[-0.01 * shaft_end, 1.01 * shaft_end],
                y=[0, 0],
                mode="lines",
                line=dict(color="black", dash="dashdot"),
                showlegend=False,
                hoverinfo="none",
            )
        )

        count = 0
        for deformation, Vx, Bm, nodes, nodes_pos, Vx_axis in zip(
            self.deformation, self.Vx, self.Bm, self.nodes, self.nodes_pos, self.Vx_axis
        ):
            interpolated = interpolate.interp1d(nodes_pos, deformation, kind="cubic")
            xnew = np.linspace(
                nodes_pos[0], nodes_pos[-1], num=len(nodes_pos) * 20, endpoint=True
            )

            ynew = Q_(interpolated(xnew), "m").to(deformation_units)
            xnew = Q_(xnew, "m").to(deformation_units)

            fig.add_trace(
                go.Scatter(
                    x=xnew,
                    y=ynew,
                    mode="lines",
                    name=f"Shaft {count}",
                    showlegend=True,
                    hovertemplate=(
                        f"Rotor Length ({rotor_length_units}): %{{x:.2f}}<br> Displacement ({deformation_units}): %{{y:.2e}}"
                    ),
                )
            )
            count += 1

        fig.update_xaxes(title_text=f"Rotor Length ({rotor_length_units})")
        fig.update_yaxes(title_text=f"Deformation ({deformation_units})")
        fig.update_layout(title=dict(text="Static Deformation"), **kwargs)

        return fig

    def plot_free_body_diagram(
        self, force_units="N", rotor_length_units="m", fig=None, **kwargs
    ):
        """Plot the rotor free-body diagram.

        Parameters
        ----------
        force_units : str
            Force units.
            Default is 'N'.
        rotor_length_units : str
            Rotor Length units.
            Default is 'm'.
        subplots : Plotly graph_objects.make_subplots()
            The figure object with the plot.
        kwargs : optional
            Additional key word arguments can be passed to change the plot layout only
            (e.g. plot_bgcolor="white", ...).
            *See Plotly Python make_subplot Reference for more information.

        Returns
        -------
        subplots : Plotly graph_objects.make_subplots()
            The figure object with the plot.
        """
        cols = 1 if len(self.nodes_pos) < 2 else 2
        rows = len(self.nodes_pos) // 2 + len(self.nodes_pos) % 2
        if fig is None:
            fig = make_subplots(
                rows=rows,
                cols=cols,
                subplot_titles=[
                    "Free-Body Diagram - Shaft {}".format(j)
                    for j in range(len(self.nodes_pos))
                ],
            )
        j = 0
        y_start = 5.0
        for nodes_pos, nodes in zip(self.nodes_pos, self.nodes):
            col = j % 2 + 1
            row = j // 2 + 1

            fig.add_trace(
                go.Scatter(
                    x=Q_(nodes_pos, "m").to(rotor_length_units).m,
                    y=np.zeros(len(nodes_pos)),
                    mode="lines",
                    line=dict(color="black"),
                    hoverinfo="none",
                    showlegend=False,
                ),
                row=row,
                col=col,
            )
            fig.add_trace(
                go.Scatter(
                    x=Q_(nodes_pos, "m").to(rotor_length_units).m,
                    y=[y_start] * len(nodes_pos),
                    mode="lines",
                    line=dict(color="black"),
                    hoverinfo="none",
                    showlegend=False,
                ),
                row=row,
                col=col,
            )

            # fig - plot arrows indicating shaft weight distribution
            text = "{:.1f}".format(Q_(self.w_shaft[j], "N").to(force_units).m)
            ini = nodes_pos[0]
            fin = nodes_pos[-1]
            arrows_list = np.arange(ini, 1.01 * fin, (fin - ini) / 5.0)
            for node in arrows_list:
                fig.add_annotation(
                    x=Q_(node, "m").to(rotor_length_units).m,
                    y=0,
                    axref="x{}".format(j + 1),
                    ayref="y{}".format(j + 1),
                    showarrow=True,
                    arrowhead=2,
                    arrowsize=1,
                    arrowwidth=5,
                    arrowcolor="DimGray",
                    ax=Q_(node, "m").to(rotor_length_units).m,
                    ay=y_start * 1.08,
                    row=row,
                    col=col,
                )
            fig.add_annotation(
                x=Q_(nodes_pos[0], "m").to(rotor_length_units).m,
                y=y_start,
                xref="x{}".format(j + 1),
                yref="y{}".format(j + 1),
                xshift=125,
                yshift=20,
                text=f"Shaft weight = {text}{force_units}",
                align="right",
                showarrow=False,
            )

            # plot bearing reaction forces
            for k, v in self.bearing_forces.items():
                _, node = k.split("_")
                node = int(node)
                if node in nodes:
                    text = f"{Q_(v, 'N').to(force_units).m:.2f}"
                    var = 1 if v < 0 else -1
                    fig.add_annotation(
                        x=Q_(nodes_pos[nodes.index(node)], "m")
                        .to(rotor_length_units)
                        .m,
                        y=0,
                        axref="x{}".format(j + 1),
                        ayref="y{}".format(j + 1),
                        text=f"Fb = {text}{force_units}",
                        textangle=90,
                        showarrow=True,
                        arrowhead=2,
                        arrowsize=1,
                        arrowwidth=5,
                        arrowcolor="DarkSalmon",
                        ax=Q_(nodes_pos[nodes.index(node)], "m")
                        .to(rotor_length_units)
                        .m,
                        ay=var * 2.5 * y_start,
                        row=row,
                        col=col,
                    )

            # plot disk forces
            for k, v in self.disk_forces.items():
                _, node = k.split("_")
                node = int(node)
                if node in nodes:
                    text = f"{-Q_(v, 'N').to(force_units).m:.2f}"
                    fig.add_annotation(
                        x=Q_(nodes_pos[nodes.index(node)], "m")
                        .to(rotor_length_units)
                        .m,
                        y=0,
                        axref="x{}".format(j + 1),
                        ayref="y{}".format(j + 1),
                        text=f"Fd = {text}{force_units}",
                        textangle=270,
                        showarrow=True,
                        arrowhead=2,
                        arrowsize=1,
                        arrowwidth=5,
                        arrowcolor="FireBrick",
                        ax=Q_(nodes_pos[nodes.index(node)], "m")
                        .to(rotor_length_units)
                        .m,
                        ay=2.5 * y_start,
                        row=row,
                        col=col,
                    )

            fig.update_xaxes(
                title_text=f"Rotor Length ({rotor_length_units})", row=row, col=col
            )
            fig.update_yaxes(
                visible=False, gridcolor="lightgray", showline=False, row=row, col=col
            )
            j += 1

        fig.update_layout(**kwargs)

        return fig

    def plot_shearing_force(
        self, force_units="N", rotor_length_units="m", fig=None, **kwargs
    ):
        """Plot the rotor shearing force diagram.

        This method plots:
            shearing force diagram.

        Parameters
        ----------
        force_units : str
            Force units.
            Default is 'N'.
        rotor_length_units : str
            Rotor Length units.
            Default is 'm'.
        fig : Plotly graph_objects.Figure()
            The figure object with the plot.
        kwargs : optional
            Additional key word arguments can be passed to change the plot layout only
            (e.g. width=1000, height=800, ...).
            *See Plotly Python Figure Reference for more information.

        Returns
        -------
        fig : Plotly graph_objects.Figure()
            The figure object with the plot.
        """
        if fig is None:
            fig = go.Figure()

        shaft_end = (
            Q_(max([sublist[-1] for sublist in self.nodes_pos]), "m")
            .to(rotor_length_units)
            .m
        )

        # fig - plot centerline
        fig.add_trace(
            go.Scatter(
                x=[-0.1 * shaft_end, 1.1 * shaft_end],
                y=[0, 0],
                mode="lines",
                line=dict(color="black", dash="dashdot"),
                showlegend=False,
                hoverinfo="none",
            )
        )

        j = 0
        for Vx, Vx_axis in zip(self.Vx, self.Vx_axis):
            fig.add_trace(
                go.Scatter(
                    x=Q_(Vx_axis, "m").to(rotor_length_units).m,
                    y=Q_(Vx, "N").to(force_units).m,
                    mode="lines",
                    name=f"Shaft {j}",
                    legendgroup=f"Shaft {j}",
                    showlegend=True,
                    hovertemplate=(
                        f"Rotor Length ({rotor_length_units}): %{{x:.2f}}<br>Shearing Force ({force_units}): %{{y:.2f}}"
                    ),
                )
            )
            j += 1

        fig.update_xaxes(
            title_text=f"Rotor Length ({rotor_length_units})",
            range=[-0.1 * shaft_end, 1.1 * shaft_end],
        )
        fig.update_yaxes(title_text=f"Force ({force_units})")
        fig.update_layout(title=dict(text="Shearing Force Diagram"), **kwargs)

        return fig

    def plot_bending_moment(
        self, moment_units="N*m", rotor_length_units="m", fig=None, **kwargs
    ):
        """Plot the rotor bending moment diagram.

        This method plots:
            bending moment diagram.

        Parameters
        ----------
        moment_units : str, optional
            Moment units.
            Default is 'N*m'.
        rotor_length_units : str
            Rotor Length units.
            Default is 'm'.
        fig : Plotly graph_objects.Figure()
            Plotly figure with the bending moment diagram plot

        Returns
        -------
        fig : Plotly graph_objects.Figure()
            Plotly figure with the bending moment diagram plot
        """
        if fig is None:
            fig = go.Figure()

        shaft_end = (
            Q_(max([sublist[-1] for sublist in self.nodes_pos]), "m")
            .to(rotor_length_units)
            .m
        )

        # fig - plot centerline
        fig.add_trace(
            go.Scatter(
                x=[-0.1 * shaft_end, 1.1 * shaft_end],
                y=[0, 0],
                mode="lines",
                line=dict(color="black", dash="dashdot"),
                showlegend=False,
                hoverinfo="none",
            )
        )

        j = 0
        for Bm, nodes_pos in zip(self.Bm, self.Vx_axis):
            fig.add_trace(
                go.Scatter(
                    x=Q_(nodes_pos, "m").to(rotor_length_units).m,
                    y=Q_(Bm, "N*m").to(moment_units).m,
                    mode="lines",
                    name=f"Shaft {j}",
                    legendgroup=f"Shaft {j}",
                    showlegend=True,
                    hovertemplate=(
                        f"Rotor Length ({rotor_length_units}): %{{x:.2f}}<br>Bending Moment ({moment_units}): %{{y:.2f}}"
                    ),
                )
            )
            j += 1

        fig.update_xaxes(title_text=f"Rotor Length ({rotor_length_units})")
        fig.update_yaxes(title_text=f"Bending Moment ({moment_units})")
        fig.update_layout(title=dict(text="Bending Moment Diagram"), **kwargs)

        return fig


class SummaryResults:
    """Class used to store results and provide plots rotor summary.

    This class aims to present a summary of the main parameters and attributes
    from a rotor model. The data is presented in a table format.

    Parameters
    ----------
    df_shaft: dataframe
        shaft dataframe
    df_disks: dataframe
        disks dataframe
    df_bearings: dataframe
        bearings dataframe
    brg_forces: list
        list of reaction forces on bearings
    nodes_pos:  list
        list of nodes axial position
    CG: float
        rotor center of gravity
    Ip: float
        rotor total moment of inertia around the center line
    tag: str
        rotor's tag

    Returns
    -------
    fig : Plotly graph_objects.make_subplots()
        The figure object with the tables plot.
    """

    def __init__(
        self, df_shaft, df_disks, df_bearings, nodes_pos, brg_forces, CG, Ip, tag
    ):
        self.df_shaft = df_shaft
        self.df_disks = df_disks
        self.df_bearings = df_bearings
        self.brg_forces = brg_forces
        self.nodes_pos = np.array(nodes_pos)
        self.CG = CG
        self.Ip = Ip
        self.tag = tag

    def plot(self):
        """Plot the summary table.

        This method plots:
            Table with summary of rotor parameters and attributes

        Returns
        -------
        fig : Plotly graph_objects.make_subplots()
            The figure object with the tables plot.
        """
        materials = [mat.name for mat in self.df_shaft["material"]]

        shaft_data = {
            "Shaft number": self.df_shaft["shaft_number"],
            "Left station": self.df_shaft["n_l"],
            "Right station": self.df_shaft["n_r"],
            "Elem number": self.df_shaft["_n"],
            "Beam left loc": self.df_shaft["nodes_pos_l"],
            "Length": self.df_shaft["L"],
            "Axial CG Pos": self.df_shaft["axial_cg_pos"],
            "Beam right loc": self.df_shaft["nodes_pos_r"],
            "Material": materials,
            "Mass": self.df_shaft["m"].map("{:.3f}".format),
            "Inertia": self.df_shaft["Im"].map("{:.2e}".format),
        }

        rotor_data = {
            "Tag": [self.tag],
            "Starting node": [self.df_shaft["n_l"].iloc[0]],
            "Ending node": [self.df_shaft["n_r"].iloc[-1]],
            "Starting point": [self.df_shaft["nodes_pos_l"].iloc[0]],
            "Total lenght": [self.df_shaft["nodes_pos_r"].iloc[-1]],
            "CG": ["{:.3f}".format(self.CG)],
            "Ip": ["{:.3e}".format(self.Ip)],
            "Rotor Mass": [
                "{:.3f}".format(np.sum(self.df_shaft["m"]) + np.sum(self.df_disks["m"]))
            ],
        }

        disk_data = {
            "Tag": self.df_disks["tag"],
            "Shaft number": self.df_disks["shaft_number"],
            "Node": self.df_disks["n"],
            "Nodal Position": self.nodes_pos[self.df_bearings["n"]],
            "Mass": self.df_disks["m"].map("{:.3f}".format),
            "Ip": self.df_disks["Ip"].map("{:.3e}".format),
        }

        bearing_data = {
            "Tag": self.df_bearings["tag"],
            "Shaft number": self.df_bearings["shaft_number"],
            "Node": self.df_bearings["n"],
            "N_link": self.df_bearings["n_link"],
            "Nodal Position": self.nodes_pos[self.df_bearings["n"]],
            "Bearing force": list(self.brg_forces.values()),
        }

        fig = make_subplots(
            rows=2,
            cols=2,
            specs=[
                [{"type": "table"}, {"type": "table"}],
                [{"type": "table"}, {"type": "table"}],
            ],
            subplot_titles=[
                "Rotor data",
                "Shaft Element data",
                "Disk Element data",
                "Bearing Element data",
            ],
        )
        colors = ["#ffffff", "#c4d9ed"]
        fig.add_trace(
            go.Table(
                header=dict(
                    values=["{}".format(k) for k in rotor_data.keys()],
                    font=dict(size=12, color="white"),
                    line=dict(color="#1f4060", width=1.5),
                    fill=dict(color="#1f4060"),
                    align="center",
                ),
                cells=dict(
                    values=list(rotor_data.values()),
                    font=dict(size=12),
                    line=dict(color="#1f4060"),
                    fill=dict(color="white"),
                    align="center",
                    height=25,
                ),
            ),
            row=1,
            col=1,
        )

        cell_colors = [colors[i % 2] for i in range(len(materials))]
        fig.add_trace(
            go.Table(
                header=dict(
                    values=["{}".format(k) for k in shaft_data.keys()],
                    font=dict(family="Verdana", size=12, color="white"),
                    line=dict(color="#1e4162", width=1.5),
                    fill=dict(color="#1e4162"),
                    align="center",
                ),
                cells=dict(
                    values=list(shaft_data.values()),
                    font=dict(family="Verdana", size=12, color="#12263b"),
                    line=dict(color="#c4d9ed", width=1.5),
                    fill=dict(color=[cell_colors * len(shaft_data)]),
                    align="center",
                    height=25,
                ),
            ),
            row=1,
            col=2,
        )

        cell_colors = [colors[i % 2] for i in range(len(self.df_disks["tag"]))]
        fig.add_trace(
            go.Table(
                header=dict(
                    values=["{}".format(k) for k in disk_data.keys()],
                    font=dict(family="Verdana", size=12, color="white"),
                    line=dict(color="#1e4162", width=1.5),
                    fill=dict(color="#1e4162"),
                    align="center",
                ),
                cells=dict(
                    values=list(disk_data.values()),
                    font=dict(family="Verdana", size=12, color="#12263b"),
                    line=dict(color="#c4d9ed", width=1.5),
                    fill=dict(color=[cell_colors * len(shaft_data)]),
                    align="center",
                    height=25,
                ),
            ),
            row=2,
            col=1,
        )

        cell_colors = [colors[i % 2] for i in range(len(self.df_bearings["tag"]))]
        fig.add_trace(
            go.Table(
                header=dict(
                    values=["{}".format(k) for k in bearing_data.keys()],
                    font=dict(family="Verdana", size=12, color="white"),
                    line=dict(color="#1e4162", width=1.5),
                    fill=dict(color="#1e4162"),
                    align="center",
                ),
                cells=dict(
                    values=list(bearing_data.values()),
                    font=dict(family="Verdana", size=12, color="#12263b"),
                    line=dict(color="#c4d9ed", width=1.5),
                    fill=dict(color=[cell_colors * len(shaft_data)]),
                    align="center",
                    height=25,
                ),
            ),
            row=2,
            col=2,
        )
        return fig


class ConvergenceResults:
    """Class used to store results and provide plots for Convergence Analysis.

    This class plots:
        Natural Frequency vs Number of Elements
        Relative Error vs Number of Elements

    Parameters
    ----------
    el_num : array
        Array with number of elements in each iteraction
    eigv_arr : array
        Array with the n'th natural frequency in each iteraction
    error_arr : array
        Array with the relative error in each iteraction

    Returns
    -------
    fig : Plotly graph_objects.make_subplots()
        The figure object with the plot.
    """

    def __init__(self, el_num, eigv_arr, error_arr):
        self.el_num = el_num
        self.eigv_arr = eigv_arr
        self.error_arr = error_arr

    def plot(self, fig=None, **kwargs):
        """Plot convergence results.

        This method plots:
            Natural Frequency vs Number of Elements
            Relative Error vs Number of Elements

        Parameters
        ----------
        fig : Plotly graph_objects.make_subplots()
            The figure object with the plot.
        kwargs : optional
            Additional key word arguments can be passed to change the plot layout only
            (e.g. width=1000, height=800, ...).
            *See Plotly Python Figure Reference for more information.

        Returns
        -------
        fig : Plotly graph_objects.make_subplots()
            The figure object with the plot.
        """
        if fig is None:
            fig = make_subplots(
                rows=1,
                cols=2,
                subplot_titles=["Frequency Evaluation", "Relative Error Evaluation"],
            )

        # plot Frequency vs number of elements
        fig.add_trace(
            go.Scatter(
                x=self.el_num,
                y=self.eigv_arr,
                mode="lines+markers",
                hovertemplate=(
                    "Number of Elements: %{x:.2f}<br>" + "Frequency: %{y:.0f}"
                ),
                showlegend=False,
            ),
            row=1,
            col=1,
        )
        fig.update_xaxes(title_text="Number of Elements", row=1, col=1)
        fig.update_yaxes(title_text="Frequency", row=1, col=1)

        # plot Error vs number of elements
        fig.add_trace(
            go.Scatter(
                x=self.el_num,
                y=self.error_arr,
                mode="lines+markers",
                hovertemplate=(
                    "Number of Elements: %{x:.2f}<br>" + "Relative Error: %{y:.0f}"
                ),
                showlegend=False,
            ),
            row=1,
            col=2,
        )

        fig.update_xaxes(title_text="Number of Elements", row=1, col=2)
        fig.update_yaxes(title_text="Relative Error (%)", row=1, col=2)

        fig.update_layout(**kwargs)

        return fig


class TimeResponseResults:
    """Class used to store results and provide plots for Time Response Analysis.

    This class takes the results from time response analysis and creates a
    plots given a force and a time. It's possible to select through a time response for
    a single DoF, an orbit response for a single node or display orbit response for all
    nodes.
    The plot type options are:
        - 1d: plot time response for a given degree of freedom of a rotor system.
        - 2d: plot orbit of a selected node of a rotor system.
        - 3d: plot orbits for each node on the rotor system in a 3D view.

    If plot_type = "1d": input a dof.
    If plot_type = "2d": input a node.
    if plot_type = "3d": no need to input a dof or node.

    Parameters
    ----------
    t : array
        Time values for the output.
    yout : array
        System response.
    xout : array
        Time evolution of the state vector.
    nodes_list : array
        list with nodes from a rotor model.
    nodes_pos : array
        Rotor nodes axial positions.
    number_dof : int
        Number of degrees of freedom per shaft element's node

    Returns
    -------
    fig : Plotly graph_objects.Figure()
        The figure object with the plot.
    """

    def __init__(self, t, yout, xout, nodes_list, nodes_pos, number_dof):
        self.t = t
        self.yout = yout
        self.xout = xout
        self.nodes_list = nodes_list
        self.nodes_pos = nodes_pos
        self.number_dof = number_dof

    def _plot1d(self, dof, displacement_units="m", time_units="s", fig=None, **kwargs):
        """Plot time response for a single DoF using Plotly.

        This function will take a rotor object and plot its time response using Plotly.

        Parameters
        ----------
        dof : int
            Degree of freedom that will be observed.
        displacement_units : str, optional
            Displacement units.
            Default is 'm'.
        time_units : str
            Time units.
            Default is 's'.
        fig : Plotly graph_objects.Figure()
            The figure object with the plot.
        kwargs : optional
            Additional key word arguments can be passed to change the plot layout only
            (e.g. width=1000, height=800, ...).
            *See Plotly Python Figure Reference for more information.

        Returns
        -------
        fig : Plotly graph_objects.Figure()
            The figure object with the plot.
        """
        if self.number_dof == 4:
            dof_dict = {"0": "x", "1": "y", "2": "α", "3": "β"}

        if self.number_dof == 6:
            dof_dict = {"0": "x", "1": "y", "2": "z", "4": "α", "5": "β", "6": "θ"}

        obs_dof = dof % self.number_dof
        obs_dof = dof_dict[str(obs_dof)]

        if fig is None:
            fig = go.Figure()

        fig.add_trace(
            go.Scatter(
                x=Q_(self.t, "s").to(time_units).m,
                y=Q_(self.yout[:, dof], "m").to(displacement_units).m,
                mode="lines",
                name="Phase",
                legendgroup="Phase",
                showlegend=False,
                hovertemplate=f"Time ({time_units}): %{{x:.2f}}<br>Amplitude ({displacement_units}): %{{y:.2e}}",
            )
        )

        fig.update_xaxes(title_text=f"Time ({time_units})")
        fig.update_yaxes(title_text=f"Amplitude ({displacement_units})")
        fig.update_layout(
            title=dict(text=f"Response for node {dof // 4} - DoF {obs_dof}"), **kwargs
        )

        return fig

    def _plot2d(self, node, displacement_units="m", fig=None, **kwargs):
        """Plot orbit response (2D).

        This function will take a rotor object and plot its orbit response using Plotly.

        Parameters
        ----------
        node: int, optional
            Selected node to plot orbit.
        displacement_units : str, optional
            Displacement units.
            Default is 'm'.
        fig : Plotly graph_objects.Figure()
            The figure object with the plot.
        kwargs : optional
            Additional key word arguments can be passed to change the plot layout only
            (e.g. width=1000, height=800, ...).
            *See Plotly Python Figure Reference for more information.

        Returns
        -------
        fig : Plotly graph_objects.Figure()
            The figure object with the plot.
        """
        if fig is None:
            fig = go.Figure()

        fig.add_trace(
            go.Scatter(
                x=Q_(self.yout[:, self.number_dof * node], "m")
                .to(displacement_units)
                .m,
                y=Q_(self.yout[:, self.number_dof * node + 1], "m")
                .to(displacement_units)
                .m,
                mode="lines",
                name="Phase",
                legendgroup="Phase",
                showlegend=False,
                hovertemplate=(
                    f"X - Amplitude ({displacement_units}): %{{x:.2e}}<br>Y - Amplitude ({displacement_units}): %{{y:.2e}}"
                ),
            )
        )

        fig.update_xaxes(title_text=f"Amplitude ({displacement_units}) - X direction")
        fig.update_yaxes(title_text=f"Amplitude ({displacement_units}) - Y direction")
        fig.update_layout(
            title=dict(text="Response for node {}".format(node)), **kwargs
        )

        return fig

    def _plot3d(
        self, displacement_units="m", rotor_length_units="m", fig=None, **kwargs
    ):
        """Plot orbit response (3D).

        This function will take a rotor object and plot its orbit response using Plotly.

        Parameters
        ----------
        displacement_units : str
            Displacement units.
            Default is 'm'.
        rotor_length_units : str
            Rotor Length units.
            Default is 'm'.
        fig : Plotly graph_objects.Figure()
            The figure object with the plot.
        kwargs : optional
            Additional key word arguments can be passed to change the plot layout only
            (e.g. hoverlabel_align="center", ...).
            *See Plotly Python Figure Reference for more information.

        Returns
        -------
        fig : Plotly graph_objects.Figure()
            The figure object with the plot.
        """
        if fig is None:
            fig = go.Figure()

        for n in self.nodes_list:
            x_pos = np.ones(self.yout.shape[0]) * self.nodes_pos[n]
            fig.add_trace(
                go.Scatter3d(
                    x=Q_(x_pos, "m").to(rotor_length_units).m,
                    y=Q_(self.yout[:, self.number_dof * n], "m")
                    .to(displacement_units)
                    .m,
                    z=Q_(self.yout[:, self.number_dof * n + 1], "m")
                    .to(displacement_units)
                    .m,
                    mode="lines",
                    line=dict(color=tableau_colors["blue"]),
                    name="Mean",
                    legendgroup="mean",
                    showlegend=False,
                    hovertemplate=(
                        f"Nodal Position ({rotor_length_units}): %{{x:.2f}}<br>X - Amplitude ({displacement_units}): %{{y:.2e}}<br>Y - Amplitude ({displacement_units}): %{{z:.2e}}"
                    ),
                    **kwargs,
                )
            )

        # plot center line
        line = np.zeros(len(self.nodes_pos))

        fig.add_trace(
            go.Scatter3d(
                x=Q_(self.nodes_pos, "m").to(rotor_length_units).m,
                y=line,
                z=line,
                mode="lines",
                line=dict(color="black", dash="dashdot"),
                showlegend=False,
            )
        )

        fig.update_layout(
            scene=dict(
                xaxis=dict(title=dict(text=f"Rotor Length ({rotor_length_units})")),
                yaxis=dict(title=dict(text=f"Amplitude - X ({displacement_units})")),
                zaxis=dict(title=dict(text=f"Amplitude - Y ({displacement_units})")),
            ),
            **kwargs,
        )

        return fig

    def plot(
        self,
        plot_type="3d",
        dof=None,
        node=None,
        displacement_units="m",
        rotor_length_units="m",
        time_units="s",
        fig=None,
        **kwargs,
    ):
        """Plot time response.

        The plot type options are:
            - 1d: plot time response for a given degree of freedom of a rotor system.
            - 2d: plot orbit of a selected node of a rotor system.
            - 3d: plot orbits for each node on the rotor system in a 3D view.

        Parameters
        ----------
        plot_type: str
            String to select the plot type.
            - "1d": plot time response for a given degree of freedom of a rotor system.
            - "2d": plot orbit of a selected node of a rotor system.
            - "3d": plot orbits for each node on the rotor system in a 3D view.
            Default is 3d.
        dof : int
            Degree of freedom that will be observed.
            Fill this attribute only when selection plot_type = "1d".
            Default is None.
        node: int, optional
            Selected node to plot orbit.
            Fill this attribute only when selection plot_type = "2d".
            Default is None
        displacement_units : str, optional
            Displacement units.
            Default is 'm'.
        rotor_length_units : str, optional
            Rotor length units.
            Default is 'm'.
        time_units : str
            Time units.
            Default is 's'.
        fig : Plotly graph_objects.Figure()
            The figure object with the plot.
        kwargs : optional
            Additional key word arguments can be passed to change the plot layout only
            (e.g. width=1000, height=800, ...).
            *See Plotly Python Figure Reference for more information.

        Raises
        ------
        ValueError
            Error raised if a non valid string is passed to plot_type.
        ValueError
            Error raised if no node is specified or an odd node is passed
            when plot_type = "2d".
        ValueError
            Error raised if no dof is specified or an odd dof is passed
            when plot_type = "1d".

        Returns
        -------
        fig : Plotly graph_objects.Figure()
            The figure object with the plot.
        """
        if plot_type == "3d":
            return self._plot3d(displacement_units, rotor_length_units, fig, **kwargs)
        elif plot_type == "2d":
            if node is None:
                raise Exception("Select a node to plot orbit when plot_type '2d'")
            elif node not in self.nodes_list:
                raise Exception("Select a valid node to plot 2D orbit")
            return self._plot2d(
                node, displacement_units, rotor_length_units, fig, **kwargs
            )
        elif plot_type == "1d":
            if dof is None:
                raise Exception("Select a dof to plot orbit when plot_type == '1d'")
            return self._plot1d(dof, displacement_units, time_units, fig, **kwargs)
        else:
            raise ValueError(f"{plot_type} is not a valid plot type.")<|MERGE_RESOLUTION|>--- conflicted
+++ resolved
@@ -740,12 +740,7 @@
         num_frequencies = wd.shape[1]
         log_dec = self.log_dec
         whirl = self.whirl_values
-<<<<<<< HEAD
         speed_range = Q_(self.speed_range, "rad/s").to(frequency_units).m
-        log_dec_map = log_dec.flatten()
-=======
-        speed_range = self.speed_range
->>>>>>> a0a07826
 
         if fig is None:
             fig = go.Figure()
@@ -858,24 +853,10 @@
             exponentformat="none",
         )
         fig.update_yaxes(
-<<<<<<< HEAD
             title_text=f"Natural Frequencies ({frequency_units})",
             range=[0, 1.1 * np.max(wd)],
         )
         fig.update_layout(
-            coloraxis=dict(
-                cmin=min(log_dec_map),
-                cmax=max(log_dec_map),
-                colorscale="rdbu",
-                colorbar=dict(title=dict(text="Log Dec", side="right")),
-            ),
-=======
-            title_text="<b>Damped Natural Frequencies</b>",
-            range=[0, 1.1 * np.max(wd)],
-            exponentformat="none",
-        )
-        fig.update_layout(
->>>>>>> a0a07826
             legend=dict(
                 itemsizing="constant",
                 orientation="h",
